#!/usr/bin/env python2
# -*- coding: utf-8 -*-

import autodqm.cfg
import cgi
import json
import os
import traceback
<<<<<<< HEAD
from autodqm import dqm, compare_hists
from autoref import sql
=======
from autodqm import compare_hists
from autodqm.dqm import DQMSession
>>>>>>> a24eed1d

VARS = {}


def handle_request(req):
    err = None
    try:
        load_vars()
        if req['type'] == "fetch_run":
            data = fetch_run(req['series'], req['sample'], req['run'])
        elif req['type'] == "process":
            data = process(req['subsystem'],
                           req['data_series'],
                           req['data_sample'],
                           req['data_run'],
                           req['ref_series'],
                           req['ref_sample'],
                           req['ref_run'])
        elif req['type'] == "get_subsystems":
            data = get_subsystems()
        elif req['type'] == "get_series":
            data = get_series()
        elif req['type'] == "get_samples":
            data = get_samples(req['series'])
        elif req['type'] == "get_runs":
            data = get_runs(req['series'], req['sample'])
        elif req['type'] == "get_ref":
            data = get_ref(req['subsystem'],
                           req['data_run'],
                           req['series'],
                           req['sample'])
        else:
            raise error
    except Exception as e:
        err = e
        tb = traceback.format_exc()
    finally:
        res = {}
        if err:
            res['error'] = {
                'message': str(err),
                'traceback': tb
            }
        else:
            res['data'] = data
        return res


def fetch_run(series, sample, run):
    with make_dqm() as dqm:
        dqm.fetch_run(series, sample, run)
    return {}


def process(subsystem,
            data_series, data_sample, data_run,
            ref_series, ref_sample, ref_run):

    with make_dqm() as dqm:
        # Get root file paths
        data_path = dqm.fetch_run(data_series, data_sample, data_run)
        ref_path = dqm.fetch_run(ref_series, ref_sample, ref_run)

    # Get config and results/plugins directories
    results_dir = os.path.join(VARS['PUBLIC'], 'results')
    plugin_dir = VARS['PLUGINS']
    config_dir = VARS['CONFIG']

    # Process this query
    results = compare_hists.process(config_dir, subsystem,
                                    data_series, data_sample,
                                    data_run, data_path,
                                    ref_series, ref_sample,
                                    ref_run, ref_path,
                                    output_dir=results_dir,
                                    plugin_dir=plugin_dir)

    # Relativize the results paths
    def relativize(p): return os.path.join(
        'results', os.path.relpath(p, results_dir))
    for r in results:
        r['pdf_path'] = relativize(r['pdf_path'])
        r['json_path'] = relativize(r['json_path'])
        r['png_path'] = relativize(r['png_path'])

    return {'items': results}


def get_subsystems():
    names = autodqm.cfg.list_subsystems(VARS['CONFIG'])
    return {'items': [{"name": n} for n in names]}


def get_series():
    with make_dqm() as dqm:
        rows = dqm.fetch_series_list()
    return {'items': [r._asdict() for r in rows]}


def get_samples(series):
    with make_dqm() as dqm:
        rows = dqm.fetch_sample_list(series)
    return {'items': [r._asdict() for r in rows]}


def get_runs(series, sample):
    with make_dqm() as dqm:
        rows = dqm.fetch_run_list(series, sample)
    return {'items': [r._asdict() for r in rows]}

def get_ref(subsystem, data_run, series, sample):
    with open(VARS['CONFIG']) as config_file:
        config = json.load(config_file)
    rows = dqm.fetch_run_list(series, sample,
                              VARS['CERT'], cache=VARS['CACHE'])
    ref_runs = []
    for row in [r._asdict() for r in rows]:
        ref_runs.append(row['name'])
    refs = sql.fetch_refs(config[subsystem], data_run, ref_runs)
    return {'items': refs}


def load_vars():
    try:
        VARS.update({
            'SSLCERT': os.environ['ADQM_SSLCERT'],
            'SSLKEY': os.environ['ADQM_SSLKEY'],
            'DB': os.environ['ADQM_DB'],
            'PUBLIC': os.environ['ADQM_PUBLIC'],
            'CONFIG': os.environ['ADQM_CONFIG'],
            'PLUGINS': os.environ['ADQM_PLUGINS']
        })
        VARS['CERT'] = (VARS['SSLCERT'], VARS['SSLKEY'])
        VARS['CACHE'] = os.path.join(VARS['DB'], 'dqm_offline')
    except Exception as e:
        raise ServerError("Server incorrectly configured: {}".format(e))

def make_dqm():
    return DQMSession(VARS['CERT'], VARS['DB'], cache=VARS['CACHE'])

class error(Exception):
    pass


class ServerError(error):
    pass


if __name__ == "__main__":
    cgi_req = cgi.FieldStorage()

    req = {}
    for k in cgi_req.keys():
        req[str(k)] = str(cgi_req[k].value)

    res = handle_request(req)

    print("Content-type: application/json")
    print("Access-Control-Allow-Origin: *")
    print("")
    print(json.dumps(res))<|MERGE_RESOLUTION|>--- conflicted
+++ resolved
@@ -6,13 +6,9 @@
 import json
 import os
 import traceback
-<<<<<<< HEAD
-from autodqm import dqm, compare_hists
-from autoref import sql
-=======
 from autodqm import compare_hists
 from autodqm.dqm import DQMSession
->>>>>>> a24eed1d
+from autoref import sql
 
 VARS = {}
 
@@ -124,14 +120,13 @@
     return {'items': [r._asdict() for r in rows]}
 
 def get_ref(subsystem, data_run, series, sample):
-    with open(VARS['CONFIG']) as config_file:
-        config = json.load(config_file)
-    rows = dqm.fetch_run_list(series, sample,
-                              VARS['CERT'], cache=VARS['CACHE'])
+    config_dir = VARS['CONFIG']
+    with make_dqm() as dqm:
+        rows = dqm.fetch_run_list(series, sample)
     ref_runs = []
     for row in [r._asdict() for r in rows]:
         ref_runs.append(row['name'])
-    refs = sql.fetch_refs(config[subsystem], data_run, ref_runs)
+    refs = sql.fetch_refs(autodqm.cfg.get_subsystem(config_dir, subsystem), subsystem, data_run, ref_runs)
     return {'items': refs}
 
 
