#!/usr/bin/env python3
# -*- coding: utf-8 -*-
import uproot
import numpy
from scipy.stats import chi2
from autodqm.plugin_results import PluginResults
import scipy
import plotly.graph_objects as go

def comparators():
    return {
        'pull_values': pullvals
    }


def pullvals(histpair,
             pull_cap=25, chi2_cut=500, pull_cut=20, min_entries=100000, norm_type='all',
             **kwargs):
    """Can handle poisson driven TH2s or generic TProfile2Ds"""
    data_hist = histpair.data_hist
    ref_hist = histpair.ref_hist

    # Check that the hists are histograms
    # Check that the hists are 2 dimensional
    if not "2" in str(type(data_hist)) or not "2" in str(type(ref_hist)):
        return None
    # Extract values from TH2F or TProfile2D Format
    data_hist_norm = None
    ref_hist_norm = None
    #raise Exception(projectionXY(data_hist))
    #raise Exception(data_hist.xnumbins, data_hist._fBinEntries)
    data_hist_norm = numpy.copy(data_hist.values())
    ref_hist_norm = numpy.copy(ref_hist.values())

    # Clone data_hist array to create pull_hist array to be filled later
    pull_hist = numpy.copy(data_hist_norm)

    # Declare data_hist_Entries and ref_hist_Entries
    data_hist_Entries = numpy.sum(data_hist_norm);
    ref_hist_Entries = numpy.sum(ref_hist_norm);
    # Reject empty histograms
    is_good = data_hist_Entries != 0 and data_hist_Entries >= min_entries

    # Normalize data_hist (Note if col is selected numpy just transposes normalizes by rows then transposes again)
    if norm_type == "row":
<<<<<<< HEAD
        data_hist_norm = normalize_rows(data_hist_norm, ref_hist_norm)
    elif norm_type == "col":
        data_hist_norm = normalize_rows(numpy.transpose(data_hist_norm), numpy.transpose(ref_hist_norm))
        data_hist_norm = numpy.transpose(data_hist_norm)
    else:
        if data_hist_Entries > 0:
            data_hist_norm = data_hist_norm * ref_hist_Entries / data_hist_Entries

    #Calculate asymmetric error bars 
    data_hist_errs = numpy.nan_to_num(abs(numpy.array(scipy.stats.chi2.interval(0.6827, 2 * data_hist_norm)) / 2 - 1 - data_hist_norm))
    ref_hist_errs = numpy.nan_to_num(abs(numpy.array(scipy.stats.chi2.interval(0.6827, 2 * ref_hist_norm)) / 2 - 1 - ref_hist_norm))
=======
        normalize_rows(data_hist, ref_hist)
    elif norm_type == "col":
        normalize_cols(data_hist, ref_hist)
    else:    
        if data_hist.GetEntries() > 0:
            data_hist.Scale(ref_hist.GetSumOfWeights() / data_hist.GetSumOfWeights())
>>>>>>> e090ecd4

    max_pull = 0
    nBins = 0
    chi2 = 0
    for x in range(0, data_hist_norm.shape[0]):
        for y in range(0, data_hist_norm.shape[1]):

            # Bin 1 data
            bin1 = data_hist_norm[x, y]

            # Bin 2 data
<<<<<<< HEAD
            bin2 = ref_hist_norm[x, y]
=======
            bin2 = ref_hist.GetBinContent(x, y)

            # TEMPORARY - Getting Symmetric Error - Need to update with >Proper Poisson error 
            if ref_hist.InheritsFrom('TProfile2D'):
                bin1err = data_hist.GetBinError(x, y)
                bin2err = ref_hist.GetBinError(x, y)
            else:
                bin1err, bin2err = bin1**(.5), bin2**(.5)
>>>>>>> e090ecd4

            # Getting Proper Poisson error 
            bin1err, bin2err = data_hist_errs[0, x, y], ref_hist_errs[1, x, y]
            if bin1 < bin2:
                bin1err, bin2err = data_hist_errs[1, x, y], ref_hist_errs[0, x, y]
            # Count bins for chi2 calculation
            nBins += 1

            # Ensure that divide-by-zero error is not thrown when calculating pull
            if bin1err == 0 and bin2err == 0:
                new_pull = 0
            else:
                new_pull = pull(bin1, bin1err, bin2, bin2err)

            # Sum pulls
            chi2 += new_pull**2

            # Check if max_pull
            max_pull = max(max_pull, abs(new_pull))

            # Clamp the displayed value
            fill_val = max(min(new_pull, pull_cap), -pull_cap)

            # If the input bins were explicitly empty, make this bin white by
            # setting it out of range
            if bin1 == bin2 == 0:
                fill_val = -999

            # Fill Pull Histogram            
            pull_hist[x, y] = fill_val

    # Compute chi2
    chi2 = (chi2 / nBins)

    is_outlier = is_good and (chi2 > chi2_cut or abs(max_pull) > pull_cut)

    # Setting empty bins to be blank
    pull_hist = numpy.where(pull_hist < -2*pull_cap, None, pull_hist)
    colors = ['rgb(26, 42, 198)', 'rgb(118, 167, 231)', 'rgb(215, 226, 194)', 'rgb(212, 190, 109)', 'rgb(188, 76, 38)']

    #Getting Plot labels for x-axis and y-axis as well as type (linear or categorical)
    xLabels = None
    yLabels = None
    c = None
    x_axis_type = 'linear'
    y_axis_type = 'linear';
    if data_hist.axes[0].labels():
       xLabels = [str(x) for x in data_hist.axes[0].labels()]
       x_axis_type = 'category'
    else:
       xLabels = [str(data_hist.axes[0]._members["fXmin"] + x * (data_hist.axes[0]._members["fXmax"]-data_hist.axes[0]._members["fXmin"])/data_hist.axes[0]._members["fNbins"]) for x in range(0,data_hist.axes[0]._members["fNbins"]+1)]

    if data_hist.axes[1].labels():
       yLabels = [str(x) for x in data_hist.axes[1].labels()]
       y_axis_type = 'category'
    else:
       yLabels = [str(data_hist.axes[1]._members["fXmin"] + x * (data_hist.axes[1]._members["fXmax"]-data_hist.axes[1]._members["fXmin"])/data_hist.axes[1]._members["fNbins"]) for x in range(0,data_hist.axes[1]._members["fNbins"]+1)]

    if("xlabels" in histpair.config.keys()):
        xLabels=histpair.config["xlabels"]
        x_axis_type = 'category'
    if("ylabels" in histpair.config.keys()):
        yLabels=histpair.config["ylabels"]
        y_axis_type = 'category'

    pull_hist = numpy.transpose(pull_hist)

    #Getting Plot Titles for histogram, x-axis and y-axis
    xAxisTitle = data_hist.axes[0]._bases[0]._members["fTitle"]
    yAxisTitle = data_hist.axes[1]._bases[0]._members["fTitle"]
    plotTitle = histpair.data_name + " Pull Values  |  data:" + str(histpair.data_run) + " & ref:" + str(histpair.ref_run)

    #Plotly doesn't support #circ, #theta, #phi but does support unicode
    xAxisTitle = xAxisTitle.replace("#circ", "\u00B0").replace("#theta","\u03B8").replace("#phi","\u03C6").replace("#eta","\u03B7")
    yAxisTitle = yAxisTitle.replace("#circ", "\u00B0").replace("#theta","\u03B8").replace("#phi","\u03C6").replace("#eta","\u03B7")
    plotTitle = plotTitle.replace("#circ", "\u00B0").replace("#theta","\u03B8").replace("#phi","\u03C6").replace("#eta","\u03B7")

    #Plot pull-values using 2d heatmap will settings to look similar to old Pyroot version
    c  = go.Figure(data=go.Heatmap(z=pull_hist, zmin=-pull_cap, zmax=pull_cap, colorscale=colors, x=xLabels, y=yLabels))
    c['layout'].update(plot_bgcolor='white')
    c.update_xaxes(showline=True, linewidth=2, linecolor='black', mirror=True, showgrid=False, type=x_axis_type)
    c.update_yaxes(showline=True, linewidth=2, linecolor='black', mirror=True, showgrid=False, type=y_axis_type)
    c.update_layout(
        title=plotTitle , title_x=0.5,
        xaxis_title= xAxisTitle,
        yaxis_title= yAxisTitle,
        font=dict(
            family="Times New Roman",
            size=9,
            color="black"
        )
    )

    info = {
        'Chi_Squared': chi2,
        'Max_Pull_Val': max_pull,
        'Data_Entries': str(data_hist_Entries),
        'Ref_Entries': str(ref_hist_Entries),
    }

    artifacts = [pull_hist, str(data_hist_Entries), str(ref_hist_Entries)]

    return PluginResults(
        c,
        show=bool(is_outlier),
        info=info,
        artifacts=artifacts)


def pull(bin1, binerr1, bin2, binerr2):
    ''' Calculate the pull value between two bins.
        pull = (data - expected)/sqrt(sum of errors in quadrature))
        data = |bin1 - bin2|, expected = 0
    '''
    return (bin1 - bin2) / ((binerr1**2 + binerr2**2)**0.5)

<<<<<<< HEAD
def normalize_rows(data_hist_norm, ref_hist_norm):

    for y in range(0, ref_hist_norm.shape[1]):
=======
def normalize_rows(data_hist, ref_hist):

    for y in range(1, ref_hist.GetNbinsY() + 1):
>>>>>>> e090ecd4

        # Stores sum of row elements
        rrow = 0
        frow = 0

        # Sum over row elements
        for x in range(0, ref_hist_norm.shape[0]):

            # Bin data
            rbin = ref_hist_norm[x,y]
            fbin = data_hist_norm[x, y]

            rrow += rbin
            frow += fbin

        # Scaling factors
        # Prevent divide-by-zero error
        if frow == 0:
            frow = 1
        if frow > 0:
            sf = float(rrow) / frow
        else:
            sf = 1
        # Prevent scaling everything to zero
        if sf == 0:
            sf = 1

        # Normalization
        for x in range(0, ref_hist_norm.shape[0]):
            # Bin data
            fbin = data_hist_norm[x, y]
            fbin_err = (fbin)**(.5)

            # Normalize bin
<<<<<<< HEAD
            data_hist_norm[x, y] = (fbin * sf)
    return data_hist_norm
=======
            data_hist.SetBinContent(x, y, (fbin * sf))
            data_hist.SetBinError(x, y, (fbin_err * sf))

    return

def normalize_cols(data_hist, ref_hist):

    for x in range(1, ref_hist.GetNbinsX() + 1):

        # Stores sum of row elements
        rcol = 0
        fcol = 0

        # Sum over row elements
        for y in range(1, ref_hist.GetNbinsY() + 1):

            # Bin data
            rbin = ref_hist.GetBinContent(x, y)
            fbin = data_hist.GetBinContent(x, y)

            rcol += rbin
            fcol += fbin

        # Scaling factors
        # Prevent divide-by-zero error
        if fcol == 0:
            fcol = 1
        if fcol > 0:
            sf = float(rcol) / fcol
        else:
            sf = 1
        # Prevent scaling everything to zero
        if sf == 0:
            sf = 1

        # Normalization
        for y in range(1, data_hist.GetNbinsY() + 1):
            # Bin data
            fbin = data_hist.GetBinContent(x, y)
            fbin_err = data_hist.GetBinError(x, y)

            # Normalize bin
            data_hist.SetBinContent(x, y, (fbin * sf))
            data_hist.SetBinError(x, y, (fbin_err * sf))

    return
>>>>>>> e090ecd4
<|MERGE_RESOLUTION|>--- conflicted
+++ resolved
@@ -43,7 +43,6 @@
 
     # Normalize data_hist (Note if col is selected numpy just transposes normalizes by rows then transposes again)
     if norm_type == "row":
-<<<<<<< HEAD
         data_hist_norm = normalize_rows(data_hist_norm, ref_hist_norm)
     elif norm_type == "col":
         data_hist_norm = normalize_rows(numpy.transpose(data_hist_norm), numpy.transpose(ref_hist_norm))
@@ -55,14 +54,6 @@
     #Calculate asymmetric error bars 
     data_hist_errs = numpy.nan_to_num(abs(numpy.array(scipy.stats.chi2.interval(0.6827, 2 * data_hist_norm)) / 2 - 1 - data_hist_norm))
     ref_hist_errs = numpy.nan_to_num(abs(numpy.array(scipy.stats.chi2.interval(0.6827, 2 * ref_hist_norm)) / 2 - 1 - ref_hist_norm))
-=======
-        normalize_rows(data_hist, ref_hist)
-    elif norm_type == "col":
-        normalize_cols(data_hist, ref_hist)
-    else:    
-        if data_hist.GetEntries() > 0:
-            data_hist.Scale(ref_hist.GetSumOfWeights() / data_hist.GetSumOfWeights())
->>>>>>> e090ecd4
 
     max_pull = 0
     nBins = 0
@@ -74,18 +65,7 @@
             bin1 = data_hist_norm[x, y]
 
             # Bin 2 data
-<<<<<<< HEAD
             bin2 = ref_hist_norm[x, y]
-=======
-            bin2 = ref_hist.GetBinContent(x, y)
-
-            # TEMPORARY - Getting Symmetric Error - Need to update with >Proper Poisson error 
-            if ref_hist.InheritsFrom('TProfile2D'):
-                bin1err = data_hist.GetBinError(x, y)
-                bin2err = ref_hist.GetBinError(x, y)
-            else:
-                bin1err, bin2err = bin1**(.5), bin2**(.5)
->>>>>>> e090ecd4
 
             # Getting Proper Poisson error 
             bin1err, bin2err = data_hist_errs[0, x, y], ref_hist_errs[1, x, y]
@@ -202,15 +182,9 @@
     '''
     return (bin1 - bin2) / ((binerr1**2 + binerr2**2)**0.5)
 
-<<<<<<< HEAD
 def normalize_rows(data_hist_norm, ref_hist_norm):
 
     for y in range(0, ref_hist_norm.shape[1]):
-=======
-def normalize_rows(data_hist, ref_hist):
-
-    for y in range(1, ref_hist.GetNbinsY() + 1):
->>>>>>> e090ecd4
 
         # Stores sum of row elements
         rrow = 0
@@ -245,54 +219,6 @@
             fbin_err = (fbin)**(.5)
 
             # Normalize bin
-<<<<<<< HEAD
+
             data_hist_norm[x, y] = (fbin * sf)
     return data_hist_norm
-=======
-            data_hist.SetBinContent(x, y, (fbin * sf))
-            data_hist.SetBinError(x, y, (fbin_err * sf))
-
-    return
-
-def normalize_cols(data_hist, ref_hist):
-
-    for x in range(1, ref_hist.GetNbinsX() + 1):
-
-        # Stores sum of row elements
-        rcol = 0
-        fcol = 0
-
-        # Sum over row elements
-        for y in range(1, ref_hist.GetNbinsY() + 1):
-
-            # Bin data
-            rbin = ref_hist.GetBinContent(x, y)
-            fbin = data_hist.GetBinContent(x, y)
-
-            rcol += rbin
-            fcol += fbin
-
-        # Scaling factors
-        # Prevent divide-by-zero error
-        if fcol == 0:
-            fcol = 1
-        if fcol > 0:
-            sf = float(rcol) / fcol
-        else:
-            sf = 1
-        # Prevent scaling everything to zero
-        if sf == 0:
-            sf = 1
-
-        # Normalization
-        for y in range(1, data_hist.GetNbinsY() + 1):
-            # Bin data
-            fbin = data_hist.GetBinContent(x, y)
-            fbin_err = data_hist.GetBinError(x, y)
-
-            # Normalize bin
-            data_hist.SetBinContent(x, y, (fbin * sf))
-            data_hist.SetBinError(x, y, (fbin_err * sf))
-
-    return
->>>>>>> e090ecd4
